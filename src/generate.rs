use proc_macro2::TokenStream as TokenStream2;
use proc_macro2::{Ident, Span};
use syn::{Attribute, Field, Lit, Meta, MetaNameValue};

pub struct GenParams {
    pub attribute_name: &'static str,
    pub fn_name_prefix: &'static str,
    pub fn_name_suffix: &'static str,
    pub global_attr: Option<Meta>,
}

pub enum GenMode {
    Get,
    Set,
    GetMut,
}

pub fn attr_tuple(attr: &Attribute) -> Option<(Ident, Meta)> {
    let meta = attr.interpret_meta();
    meta.map(|v| (v.name(), v))
}

pub fn parse_visibility(attr: Option<&Meta>, meta_name: &str) -> Option<Ident> {
    match attr {
        // `#[get = "pub"]` or `#[set = "pub"]`
        Some(Meta::NameValue(MetaNameValue {
            lit: Lit::Str(ref s),
            ident,
            ..
        })) => {
            if ident == meta_name {
                let visibility = Ident::new(&s.value(), Span::call_site());
                Some(visibility)
            } else {
                None
            }
        }
        // This currently doesn't work, but it might in the future.
        //
        // // `#[get(pub)]`
        // MetaItem::List(_, ref vec) => {
        //     let s = vec.iter().last().expect("No item found in attribute list.");
        //     let visibility = match s {
        //         &NestedMetaItem::MetaItem(MetaItem::Word(ref i)) => Ident::new(format!("{}", i)),
        //         &NestedMetaItem::Literal(Lit::Str(ref l, _)) => Ident::from(l.clone()),
        //         _ => panic!("Unexpected attribute parameters."),
        //     };
        //     quote! {
        //         #visibility fn #fn_name(&self) -> &#ty {
        //             &self.#field_name
        //         }
        //     }
        // },
        _ => None,
    }
}

pub fn implement(field: &Field, mode: &GenMode, params: &GenParams) -> TokenStream2 {
    let field_name = field
        .clone()
        .ident
        .expect("Expected the field to have a name");
    let fn_name = Ident::new(
        &format!(
            "{}{}{}",
            params.fn_name_prefix, field_name, params.fn_name_suffix
        ),
        Span::call_site(),
    );
    let ty = field.ty.clone();

    let mut doc = Vec::new();
    let attr = field
        .attrs
        .iter()
        .filter_map(|v| {
            let tuple = attr_tuple(v).expect("attribute");
            match tuple.0.to_string().as_str() {
                "doc" => {
                    doc.push(v);
                    None
                }
                name if params.attribute_name == name => Some(tuple.1),
                _ => None,
            }
        }).last()
        .or_else(|| params.global_attr.clone());

    let visibility = parse_visibility(attr.as_ref(), params.attribute_name.as_ref());
    match attr {
        Some(_) => match mode {
            GenMode::Get => {
                quote! {
                    #(#doc)*
                    #[inline(always)]
                    #visibility fn #fn_name(&self) -> &#ty {
                        &self.#field_name
                    }
                }
            }
            GenMode::Set => {
                quote! {
                    #(#doc)*
                    #[inline(always)]
                    #visibility fn #fn_name(&mut self, val: #ty) -> &mut Self {
                        self.#field_name = val;
                        self
                    }
<<<<<<< HEAD
                },
                // `#[get = "pub with_prefix"]` or `#[set = "pub"]`
                Some(Meta::NameValue(MetaNameValue {
                    lit: Lit::Str(ref s),
                    ..
                })) => {
                    let tokens = s.value();
                    let visibility =
                        if let Some(t) = tokens.split(" ").find(|v| *v != "with_prefix") {
                            Some(Ident::new(&t, s.span()))
                        } else {
                            None
                        };
                    match mode {
                        GenMode::Get => {
                            quote! {
                                #(#doc)*
                                #[inline(always)]
                                #visibility fn #fn_name(&self) -> &#ty {
                                    &self.#field_name
                                }
                            }
                        }
                        GenMode::Set => {
                            quote! {
                                #(#doc)*
                                #[inline(always)]
                                #visibility fn #fn_name(&mut self, val: #ty) -> &mut Self {
                                    self.#field_name = val;
                                    self
                                }
                            }
                        }
                        GenMode::GetMut => {
                            quote! {
                                #(#doc)*
                                #visibility fn #fn_name(&mut self) -> &mut #ty {
                                    &mut self.#field_name
                                }
                            }
                        }
=======
                }
            }
            GenMode::GetMut => {
                quote! {
                    #(#doc)*
                    #[inline(always)]
                    #visibility fn #fn_name(&mut self) -> &mut #ty {
                        &mut self.#field_name
>>>>>>> 7afd613a
                    }
                }
            }
        },
        // Don't need to do anything.
        None => quote! {},
    }
}<|MERGE_RESOLUTION|>--- conflicted
+++ resolved
@@ -1,3 +1,4 @@
+use attr_name;
 use proc_macro2::TokenStream as TokenStream2;
 use proc_macro2::{Ident, Span};
 use syn::{Attribute, Field, Lit, Meta, MetaNameValue};
@@ -9,6 +10,7 @@
     pub global_attr: Option<Meta>,
 }
 
+#[derive(PartialEq, Eq)]
 pub enum GenMode {
     Get,
     Set,
@@ -29,29 +31,37 @@
             ..
         })) => {
             if ident == meta_name {
-                let visibility = Ident::new(&s.value(), Span::call_site());
-                Some(visibility)
+                s.value()
+                    .split(' ')
+                    .find(|v| *v != "with_prefix")
+                    .map(|v| Ident::new(&v, Span::call_site()))
             } else {
                 None
             }
         }
-        // This currently doesn't work, but it might in the future.
-        //
-        // // `#[get(pub)]`
-        // MetaItem::List(_, ref vec) => {
-        //     let s = vec.iter().last().expect("No item found in attribute list.");
-        //     let visibility = match s {
-        //         &NestedMetaItem::MetaItem(MetaItem::Word(ref i)) => Ident::new(format!("{}", i)),
-        //         &NestedMetaItem::Literal(Lit::Str(ref l, _)) => Ident::from(l.clone()),
-        //         _ => panic!("Unexpected attribute parameters."),
-        //     };
-        //     quote! {
-        //         #visibility fn #fn_name(&self) -> &#ty {
-        //             &self.#field_name
-        //         }
-        //     }
-        // },
         _ => None,
+    }
+}
+
+/// Some users want legacy/compatability.
+/// (Getters are often prefixed with `get_`)
+fn has_prefix_attr(f: &Field) -> bool {
+    let inner = f
+        .attrs
+        .iter()
+        .filter(|v| attr_name(v).expect("Could not get attribute") == "get")
+        .last()
+        .and_then(|v| v.parse_meta().ok());
+    match inner {
+        Some(Meta::NameValue(meta)) => {
+            if let Lit::Str(lit) = meta.lit {
+                // Naive tokenization to avoid a possible visibility mod named `with_prefix`.
+                lit.value().split(' ').any(|v| v == "with_prefix")
+            } else {
+                false
+            }
+        }
+        _ => false,
     }
 }
 
@@ -60,10 +70,18 @@
         .clone()
         .ident
         .expect("Expected the field to have a name");
+
     let fn_name = Ident::new(
         &format!(
-            "{}{}{}",
-            params.fn_name_prefix, field_name, params.fn_name_suffix
+            "{}{}{}{}",
+            if has_prefix_attr(field) && (*mode == GenMode::Get || *mode == GenMode::GetMut) {
+                "get_"
+            } else {
+                ""
+            },
+            params.fn_name_prefix,
+            field_name,
+            params.fn_name_suffix
         ),
         Span::call_site(),
     );
@@ -83,10 +101,11 @@
                 name if params.attribute_name == name => Some(tuple.1),
                 _ => None,
             }
-        }).last()
+        })
+        .last()
         .or_else(|| params.global_attr.clone());
 
-    let visibility = parse_visibility(attr.as_ref(), params.attribute_name.as_ref());
+    let visibility = parse_visibility(attr.as_ref(), params.attribute_name);
     match attr {
         Some(_) => match mode {
             GenMode::Get => {
@@ -106,49 +125,6 @@
                         self.#field_name = val;
                         self
                     }
-<<<<<<< HEAD
-                },
-                // `#[get = "pub with_prefix"]` or `#[set = "pub"]`
-                Some(Meta::NameValue(MetaNameValue {
-                    lit: Lit::Str(ref s),
-                    ..
-                })) => {
-                    let tokens = s.value();
-                    let visibility =
-                        if let Some(t) = tokens.split(" ").find(|v| *v != "with_prefix") {
-                            Some(Ident::new(&t, s.span()))
-                        } else {
-                            None
-                        };
-                    match mode {
-                        GenMode::Get => {
-                            quote! {
-                                #(#doc)*
-                                #[inline(always)]
-                                #visibility fn #fn_name(&self) -> &#ty {
-                                    &self.#field_name
-                                }
-                            }
-                        }
-                        GenMode::Set => {
-                            quote! {
-                                #(#doc)*
-                                #[inline(always)]
-                                #visibility fn #fn_name(&mut self, val: #ty) -> &mut Self {
-                                    self.#field_name = val;
-                                    self
-                                }
-                            }
-                        }
-                        GenMode::GetMut => {
-                            quote! {
-                                #(#doc)*
-                                #visibility fn #fn_name(&mut self) -> &mut #ty {
-                                    &mut self.#field_name
-                                }
-                            }
-                        }
-=======
                 }
             }
             GenMode::GetMut => {
@@ -157,7 +133,6 @@
                     #[inline(always)]
                     #visibility fn #fn_name(&mut self) -> &mut #ty {
                         &mut self.#field_name
->>>>>>> 7afd613a
                     }
                 }
             }
